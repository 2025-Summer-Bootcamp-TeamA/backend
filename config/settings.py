import os
from pathlib import Path
<<<<<<< HEAD
from decouple import config
=======
from dotenv import load_dotenv

# ✅ .env 로드
load_dotenv()
>>>>>>> d6b516fe

# ✅ 프로젝트 최상위 경로
BASE_DIR = Path(__file__).resolve().parent.parent

# ✅ API 키
VISIONSTORY_API_KEY = os.getenv("VISIONSTORY_API_KEY")  # 반드시 .env에 설정되어 있어야 함!
OPENAI_API_KEY = os.getenv("OPENAI_API_KEY")

# ✅ 시크릿 키 (실제 배포 시에는 환경변수에서 가져오는 방식으로 바꿔야 함)
SECRET_KEY = os.getenv('DJANGO_SECRET_KEY', 'django-insecure-q6z$d70f^g6b!=wcuk^$bntvd!p1^-n0pxlmg_c*a_vu0nlvj9')

# ✅ 개발용 설정
DEBUG = True
ALLOWED_HOSTS = []

# ✅ 앱 등록

INSTALLED_APPS = [
    'django.contrib.admin',
    'django.contrib.auth',
    'django.contrib.contenttypes',
    'django.contrib.sessions',
    'django.contrib.messages',
    'django.contrib.staticfiles',
    # ✅ 내부 앱
    'apps.avatars',
    'apps.posts',

    # ✅ 외부 라이브러리
    'rest_framework',
    'drf_yasg',

    'storages'

    "apps.authentication"
]

# ✅ 미들웨어

MIDDLEWARE = [
    'django.middleware.security.SecurityMiddleware',
    'django.contrib.sessions.middleware.SessionMiddleware',
    'django.middleware.common.CommonMiddleware',
    'django.middleware.csrf.CsrfViewMiddleware',
    'django.contrib.auth.middleware.AuthenticationMiddleware',
    'django.contrib.messages.middleware.MessageMiddleware',
    'django.middleware.clickjacking.XFrameOptionsMiddleware',
]

# ✅ URL 설정
ROOT_URLCONF = 'config.urls'

# ✅ 템플릿 설정

TEMPLATES = [
    {
        'BACKEND': 'django.template.backends.django.DjangoTemplates',
        'DIRS': [],
        'APP_DIRS': True,
        'OPTIONS': {
            'context_processors': [

                'django.template.context_processors.debug',
                'django.template.context_processors.request',
                'django.contrib.auth.context_processors.auth',
                'django.contrib.messages.context_processors.messages',
            ],
        },
    },
]

WSGI_APPLICATION = 'config.wsgi.application'

# ✅ 데이터베이스 (기본 SQLite)

DATABASES = {
    'default': {
        'ENGINE': 'django.db.backends.sqlite3',
        'NAME': BASE_DIR / 'db.sqlite3',
    }
}

# ✅ 비밀번호 검증기
AUTH_PASSWORD_VALIDATORS = [
    {'NAME': 'django.contrib.auth.password_validation.UserAttributeSimilarityValidator'},
    {'NAME': 'django.contrib.auth.password_validation.MinimumLengthValidator'},
    {'NAME': 'django.contrib.auth.password_validation.CommonPasswordValidator'},
    {'NAME': 'django.contrib.auth.password_validation.NumericPasswordValidator'},
]

# ✅ 국제화

LANGUAGE_CODE = 'en-us'
TIME_ZONE = 'UTC'
USE_I18N = True
USE_TZ = True

# ✅ 정적 파일
STATIC_URL = 'static/'

<<<<<<< HEAD
# Default primary key field type
DEFAULT_AUTO_FIELD = 'django.db.models.BigAutoField'

# Brave MCP 설정
BRAVE_MCP_BASE_URL = config("BRAVE_MCP_BASE_URL", default="")
BRAVE_API_KEY = config("BRAVE_API_KEY", default="")
BRAVE_MCP_PROFILE = config("BRAVE_MCP_PROFILE", default="default")

# Fetch MCP 설정
FETCH_MCP_BASE_URL = config("FETCH_MCP_BASE_URL", default="")
FETCH_API_KEY = config("FETCH_API_KEY", default="")
=======
# ✅ 미디어 파일
MEDIA_URL = '/media/'
MEDIA_ROOT = os.path.join(BASE_DIR, 'media')

# ✅ 기본 필드 타입

DEFAULT_AUTO_FIELD = 'django.db.models.BigAutoField'
>>>>>>> d6b516fe
<|MERGE_RESOLUTION|>--- conflicted
+++ resolved
@@ -1,13 +1,10 @@
 import os
 from pathlib import Path
-<<<<<<< HEAD
 from decouple import config
-=======
 from dotenv import load_dotenv
 
 # ✅ .env 로드
 load_dotenv()
->>>>>>> d6b516fe
 
 # ✅ 프로젝트 최상위 경로
 BASE_DIR = Path(__file__).resolve().parent.parent
@@ -108,8 +105,12 @@
 # ✅ 정적 파일
 STATIC_URL = 'static/'
 
-<<<<<<< HEAD
-# Default primary key field type
+# ✅ 미디어 파일
+MEDIA_URL = '/media/'
+MEDIA_ROOT = os.path.join(BASE_DIR, 'media')
+
+# ✅ 기본 필드 타입
+
 DEFAULT_AUTO_FIELD = 'django.db.models.BigAutoField'
 
 # Brave MCP 설정
@@ -119,13 +120,4 @@
 
 # Fetch MCP 설정
 FETCH_MCP_BASE_URL = config("FETCH_MCP_BASE_URL", default="")
-FETCH_API_KEY = config("FETCH_API_KEY", default="")
-=======
-# ✅ 미디어 파일
-MEDIA_URL = '/media/'
-MEDIA_ROOT = os.path.join(BASE_DIR, 'media')
-
-# ✅ 기본 필드 타입
-
-DEFAULT_AUTO_FIELD = 'django.db.models.BigAutoField'
->>>>>>> d6b516fe
+FETCH_API_KEY = config("FETCH_API_KEY", default="")