from django.contrib import admin
from django.urls import path, include, re_path
from django.conf import settings
from django.conf.urls.static import static
from rest_framework.permissions import AllowAny
from drf_yasg.views import get_schema_view
from drf_yasg import openapi

# 전체 경로를 위한 URL 패턴들 - 공통 경로 제거
api_urls = [
<<<<<<< HEAD
    path('api/v1/posts/', include('apps.posts.urls')),
    path('api/v1/videos/', include('apps.videos.urls')),
=======
    path('api/v1/posts', include('apps.posts.urls')),
    path('api/v1/videos', include('apps.videos.urls')),
    path('api/v1/avatars', include('apps.avatars.urls')),
>>>>>>> d6b516fe
    path('docs/', include('apps.posts.urls')),  # 더미 경로로 공통 패턴 파괴
]

# Swagger 설정 - 전체 경로 표시용
schema_view = get_schema_view(
    openapi.Info(
        title="TeamA API",
        default_version='v1',
        description="TeamA Django REST API Documentation",
        terms_of_service="https://www.google.com/policies/terms/",
        contact=openapi.Contact(email="team@example.com"),
        license=openapi.License(name="MIT License"),
    ),
    public=True,
    permission_classes=[AllowAny],
    patterns=[  # 실제 API만 포함
<<<<<<< HEAD
        path('api/v1/posts/', include('apps.posts.urls')),
        path('api/v1/videos/', include('apps.videos.urls')),
=======
        path('api/v1/posts', include('apps.posts.urls')),
        path('api/v1/videos', include('apps.videos.urls')),
        path('api/v1/avatars', include('apps.avatars.urls')),
        path('api/auth/', include('apps.authentication.urls')),
>>>>>>> d6b516fe
    ],
)

urlpatterns = [
    path('admin/', admin.site.urls),
] + api_urls + [
    # Swagger API 문서
    re_path(r'^swagger(?P<format>\.json|\.yaml)$', schema_view.without_ui(cache_timeout=0), name='schema-json'),
    path('swagger/', schema_view.with_ui('swagger', cache_timeout=0), name='schema-swagger-ui'),
    path('redoc/', schema_view.with_ui('redoc', cache_timeout=0), name='schema-redoc'),
<<<<<<< HEAD
    path('/', schema_view.with_ui('swagger', cache_timeout=0), name='schema-swagger-ui'),  # 루트에서도 Swagger 접근
=======
    path('', schema_view.with_ui('swagger', cache_timeout=0), name='schema-swagger-ui'),  # 루트에서도 Swagger 접근
    path('api/auth/', include('apps.authentication.urls')),
>>>>>>> d6b516fe
]

urlpatterns += static(settings.MEDIA_URL, document_root=settings.MEDIA_ROOT)
from rest_framework_simplejwt.views import TokenObtainPairView, TokenRefreshView

urlpatterns += [
    path('api/auth/token/', TokenObtainPairView.as_view(), name='token_obtain_pair'),
    path('api/auth/token/refresh/', TokenRefreshView.as_view(), name='token_refresh'),
]<|MERGE_RESOLUTION|>--- conflicted
+++ resolved
@@ -8,14 +8,9 @@
 
 # 전체 경로를 위한 URL 패턴들 - 공통 경로 제거
 api_urls = [
-<<<<<<< HEAD
-    path('api/v1/posts/', include('apps.posts.urls')),
-    path('api/v1/videos/', include('apps.videos.urls')),
-=======
     path('api/v1/posts', include('apps.posts.urls')),
     path('api/v1/videos', include('apps.videos.urls')),
     path('api/v1/avatars', include('apps.avatars.urls')),
->>>>>>> d6b516fe
     path('docs/', include('apps.posts.urls')),  # 더미 경로로 공통 패턴 파괴
 ]
 
@@ -32,15 +27,10 @@
     public=True,
     permission_classes=[AllowAny],
     patterns=[  # 실제 API만 포함
-<<<<<<< HEAD
-        path('api/v1/posts/', include('apps.posts.urls')),
-        path('api/v1/videos/', include('apps.videos.urls')),
-=======
         path('api/v1/posts', include('apps.posts.urls')),
         path('api/v1/videos', include('apps.videos.urls')),
         path('api/v1/avatars', include('apps.avatars.urls')),
         path('api/auth/', include('apps.authentication.urls')),
->>>>>>> d6b516fe
     ],
 )
 
@@ -51,18 +41,8 @@
     re_path(r'^swagger(?P<format>\.json|\.yaml)$', schema_view.without_ui(cache_timeout=0), name='schema-json'),
     path('swagger/', schema_view.with_ui('swagger', cache_timeout=0), name='schema-swagger-ui'),
     path('redoc/', schema_view.with_ui('redoc', cache_timeout=0), name='schema-redoc'),
-<<<<<<< HEAD
-    path('/', schema_view.with_ui('swagger', cache_timeout=0), name='schema-swagger-ui'),  # 루트에서도 Swagger 접근
-=======
     path('', schema_view.with_ui('swagger', cache_timeout=0), name='schema-swagger-ui'),  # 루트에서도 Swagger 접근
     path('api/auth/', include('apps.authentication.urls')),
->>>>>>> d6b516fe
 ]
 
-urlpatterns += static(settings.MEDIA_URL, document_root=settings.MEDIA_ROOT)
-from rest_framework_simplejwt.views import TokenObtainPairView, TokenRefreshView
-
-urlpatterns += [
-    path('api/auth/token/', TokenObtainPairView.as_view(), name='token_obtain_pair'),
-    path('api/auth/token/refresh/', TokenRefreshView.as_view(), name='token_refresh'),
-]+urlpatterns += static(settings.MEDIA_URL, document_root=settings.MEDIA_ROOT)