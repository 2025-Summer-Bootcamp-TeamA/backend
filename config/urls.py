--- conflicted
+++ resolved
@@ -49,11 +49,7 @@
     ),
     public=True,
     permission_classes=[AllowAny],
-<<<<<<< HEAD
-    schemes=['https'] if not settings.DEBUG else ['http', 'https'],  # DEBUG 환경에 따라 분기 처리
-=======
     url='https://hiedu.site/',
->>>>>>> a1800b91
     patterns=[  # 실제 API만 포함 - /api/v1 prefix + 도메인별 태그 분류
         # OAuth
         path('api/v1/oauth/google', GoogleLoginView.as_view()),
