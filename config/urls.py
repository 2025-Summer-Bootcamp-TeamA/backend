--- conflicted
+++ resolved
@@ -52,10 +52,6 @@
 
 urlpatterns = [
     path('admin/', admin.site.urls),
-<<<<<<< HEAD
-    path('users/google/', GoogleLoginView.as_view()),  # 구글 OAuth 엔드포인트 직접 연결
-=======
->>>>>>> d532ebad
 ] + api_urls + [
     # Swagger API 문서
     re_path(r'^swagger(?P<format>\.json|\.yaml)$', schema_view.without_ui(cache_timeout=0), name='schema-json'),
