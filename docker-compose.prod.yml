version: "3.9"

services:
  traefik:
    image: traefik:v2.9
    container_name: traefik
    command: 
      - "--api.insecure=false"
      - "--api.dashboard=true"
      - "--providers.docker=true"
      - "--entrypoints.web.address=:80"
      - "--entrypoints.websecure.address=:443"
      - "--entrypoints.web.http.redirections.entrypoint.to=websecure"
      - "--entrypoints.web.http.redirections.entrypoint.scheme=https"
      - "--certificatesresolvers.letsencrypt.acme.tlschallenge=true"
      - "--certificatesresolvers.letsencrypt.acme.email=yuriswdev@gmail.com"
      - "--certificatesresolvers.letsencrypt.acme.storage=/letsencrypt/acme.json"
    ports:
      - "80:80"
      - "443:443"
    volumes:
      - /var/run/docker.sock:/var/run/docker.sock:ro
      - traefik-certificates:/letsencrypt
    labels:
      - "traefik.enable=true"
      # Traefik 대시보드 접근 (대시보드 주소: https://traefik.hiedu.site)
      - "traefik.http.routers.mydashboard.rule=Host(`traefik.hiedu.site`)"
      - "traefik.http.routers.mydashboard.entrypoints=websecure"
      - "traefik.http.routers.mydashboard.service=api@internal"
      - "traefik.http.routers.mydashboard.tls.certresolver=letsencrypt"
      # BasicAuth 인증 미들웨어 적용
      - "traefik.http.routers.mydashboard.middlewares=mydashboard-auth"
      - "traefik.http.middlewares.mydashboard-auth.basicauth.users=${TRAEFIK_DASHBOARD_USERS}"
    networks:
      - traefiknet

  backend:
    build:
      context: .
      dockerfile: Dockerfile
    container_name: backend
    restart: always
    env_file:
      - .env
    command: >
      bash -c "python manage.py migrate &&
      python manage.py runserver 0.0.0.0:8000"
    labels:
      - "traefik.enable=true"
      - "traefik.http.routers.backend.rule=Host(`api.hiedu.site`) || Host(`hiedu.site`)"
      - "traefik.http.routers.backend.entrypoints=websecure"
      - "traefik.http.routers.backend.tls.certresolver=letsencrypt"
      - "traefik.http.services.backend.loadbalancer.server.port=8000"
<<<<<<< HEAD
=======
      - "traefik.http.middlewares.backend-https-headers.headers.customrequestheaders.X-Forwarded-Proto=https"
      - "traefik.http.routers.backend.middlewares=backend-https-headers@docker"
>>>>>>> a1800b91
    networks:
      - traefiknet

volumes:
  traefik-certificates:

networks:
  traefiknet:
    driver: bridge<|MERGE_RESOLUTION|>--- conflicted
+++ resolved
@@ -51,11 +51,8 @@
       - "traefik.http.routers.backend.entrypoints=websecure"
       - "traefik.http.routers.backend.tls.certresolver=letsencrypt"
       - "traefik.http.services.backend.loadbalancer.server.port=8000"
-<<<<<<< HEAD
-=======
       - "traefik.http.middlewares.backend-https-headers.headers.customrequestheaders.X-Forwarded-Proto=https"
       - "traefik.http.routers.backend.middlewares=backend-https-headers@docker"
->>>>>>> a1800b91
     networks:
       - traefiknet
 
