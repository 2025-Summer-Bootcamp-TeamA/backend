--- conflicted
+++ resolved
@@ -4,14 +4,10 @@
 import sys
 from dotenv import load_dotenv
 
-<<<<<<< HEAD
-# .env 파일 로드
-=======
 # PyMySQL을 MySQLdb로 사용하도록 설정
 import pymysql
 pymysql.install_as_MySQLdb()
 
->>>>>>> 14828f4d
 load_dotenv()
 
 
