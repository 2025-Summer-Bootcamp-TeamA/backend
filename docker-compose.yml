<<<<<<< HEAD
version: "3.8"
services:
  web:
    build: .
=======
version: "3.9"

services:
  backend:
    build:
      context: .
      dockerfile: Dockerfile
>>>>>>> 24578080
    container_name: backend
    ports:
      - "8000:8000"
    depends_on:
      - rabbitmq
      - redis
    environment:
      - CELERY_BROKER_URL=${CELERY_BROKER_URL:?must_be_set}
      - RABBITMQ_DEFAULT_USER=${RABBITMQ_DEFAULT_USER:-guest}
      - RABBITMQ_DEFAULT_PASS=${RABBITMQ_DEFAULT_PASS:-guest}
      - REDIS_PASSWORD=${REDIS_PASSWORD:-}
      - GOOGLE_APPLICATION_CREDENTIALS=/app/credential/teama-service-account.json
      - BRAVE_API_KEY=${BRAVE_API_KEY:-dummy_key}
      - SMITHERY_API_KEY=${SMITHERY_API_KEY:-dummy_key}
      - VISIONSTORY_API_KEY=${VISIONSTORY_API_KEY:-dummy_key}
      - OPENAI_API_KEY=${OPENAI_API_KEY:-dummy_key}
      - DJANGO_SECRET_KEY=${DJANGO_SECRET_KEY:-django-insecure-default-key}
      - DB_TYPE=${DB_TYPE:-sqlite}
      - DB_HOST=${DB_HOST:-localhost}
      - DB_PORT=${DB_PORT:-5432}
      - DB_USER=${DB_USER:-postgres}
      - DB_PASSWORD=${DB_PASSWORD:-password}
      - DB_NAME=${DB_NAME:-backend}
    volumes:
<<<<<<< HEAD
      - ./credential:/app/credential

  celery:
    build: .
    container_name: celery
    command: celery -A config worker --loglevel=info
    depends_on:
      - rabbitmq
      - redis
    environment:
      - CELERY_BROKER_URL=${CELERY_BROKER_URL:?must_be_set}
      - RABBITMQ_DEFAULT_USER=${RABBITMQ_DEFAULT_USER:-guest}
      - RABBITMQ_DEFAULT_PASS=${RABBITMQ_DEFAULT_PASS:-guest}
      - REDIS_PASSWORD=${REDIS_PASSWORD:-}
      - GOOGLE_APPLICATION_CREDENTIALS=/app/credential/teama-service-account.json
      - BRAVE_API_KEY=${BRAVE_API_KEY:-dummy_key}
      - SMITHERY_API_KEY=${SMITHERY_API_KEY:-dummy_key}
      - VISIONSTORY_API_KEY=${VISIONSTORY_API_KEY:-dummy_key}
      - OPENAI_API_KEY=${OPENAI_API_KEY:-dummy_key}
      - DJANGO_SECRET_KEY=${DJANGO_SECRET_KEY:-django-insecure-default-key}
      - DB_TYPE=${DB_TYPE:-sqlite}
      - DB_HOST=${DB_HOST:-localhost}
      - DB_PORT=${DB_PORT:-5432}
      - DB_USER=${DB_USER:-postgres}
      - DB_PASSWORD=${DB_PASSWORD:-password}
      - DB_NAME=${DB_NAME:-backend}
    volumes:
      - ./credential:/app/credential

  rabbitmq:
    image: rabbitmq:3-management
    container_name: rabbitmq
    ports:
      - "5672:5672"
      - "15672:15672"
    environment:
      - RABBITMQ_DEFAULT_USER=${RABBITMQ_DEFAULT_USER:-guest}
      - RABBITMQ_DEFAULT_PASS=${RABBITMQ_DEFAULT_PASS:-guest}

  redis:
    image: redis:7
    container_name: redis
    ports:
      - "6379:6379"
    command: >
      sh -c 'if [ -n "$$REDIS_PASSWORD" ]; then
               echo "Starting Redis with password protection...";
               redis-server --requirepass "$$REDIS_PASSWORD";
             else
               echo "WARNING: Starting Redis WITHOUT password protection!";
               echo "This is ONLY safe for development environments.";
               redis-server;
             fi'
    environment:
      - REDIS_PASSWORD=${REDIS_PASSWORD:-}
=======
      - ./:/app
    restart: always
    env_file:
      - .env
    command: >
      bash -c "python manage.py migrate &&
      python manage.py runserver 0.0.0.0:8000"
>>>>>>> 24578080
<|MERGE_RESOLUTION|>--- conflicted
+++ resolved
@@ -1,17 +1,7 @@
-<<<<<<< HEAD
-version: "3.8"
+version: "3.9"
 services:
   web:
     build: .
-=======
-version: "3.9"
-
-services:
-  backend:
-    build:
-      context: .
-      dockerfile: Dockerfile
->>>>>>> 24578080
     container_name: backend
     ports:
       - "8000:8000"
@@ -36,7 +26,6 @@
       - DB_PASSWORD=${DB_PASSWORD:-password}
       - DB_NAME=${DB_NAME:-backend}
     volumes:
-<<<<<<< HEAD
       - ./credential:/app/credential
 
   celery:
@@ -91,13 +80,4 @@
                redis-server;
              fi'
     environment:
-      - REDIS_PASSWORD=${REDIS_PASSWORD:-}
-=======
-      - ./:/app
-    restart: always
-    env_file:
-      - .env
-    command: >
-      bash -c "python manage.py migrate &&
-      python manage.py runserver 0.0.0.0:8000"
->>>>>>> 24578080
+      - REDIS_PASSWORD=${REDIS_PASSWORD:-}