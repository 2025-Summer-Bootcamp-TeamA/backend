services:
  # Django 백엔드 서비스 (외부 MySQL 사용)
  backend:
    build:
      context: .
      dockerfile: Dockerfile
    container_name: backend
    ports:
      - "8000:8000"
    volumes:
      - ./:/app
      - ./credential/gcp-credential.json:/app/credential/gcp-credential.json
    restart: always
    environment:
      - DB_TYPE=${DB_TYPE}
      - DB_HOST=${DB_HOST}
      - DB_PORT=${DB_PORT}
      - DB_USER=${DB_USER}
      - DB_PASSWORD=${DB_PASSWORD}
      - DB_NAME=${DB_NAME}
      - DJANGO_SECRET_KEY=${DJANGO_SECRET_KEY:-django-insecure-default-key}
      - VISIONSTORY_API_KEY=${VISIONSTORY_API_KEY}
      - OPENAI_API_KEY=${OPENAI_API_KEY}
<<<<<<< HEAD
      - GOOGLE_APPLICATION_CREDENTIALS=/app/credential/gcp-credential.json
      #   - GS_BUCKET_NAME=${GS_BUCKET_NAME}
    command: |
      bash -c "uv run python manage.py makemigrations &&
      uv run python manage.py migrate &&
      uv run python manage.py runserver 0.0.0.0:8000"

  redis:
    image: redis:7
    container_name: redis
    ports:
      - "6379:6379"
    restart: always

  rabbitmq:
    image: rabbitmq:3-management
    container_name: rabbitmq
    ports:
      - "5672:5672"
      - "15672:15672"
    restart: always

  celery:
    build:
      context: .
      dockerfile: Dockerfile
    container_name: celery
    command: uv run celery -A config worker --loglevel=info
    volumes:
      - ./:/app
      - ./credential/gcp-credential.json:/app/credential/gcp-credential.json
    environment:
      - DB_TYPE=${DB_TYPE}
      - DB_HOST=${DB_HOST}
      - DB_PORT=${DB_PORT}
      - DB_USER=${DB_USER}
      - DB_PASSWORD=${DB_PASSWORD}
      - DB_NAME=${DB_NAME}
      - DJANGO_SECRET_KEY=${DJANGO_SECRET_KEY:-django-insecure-default-key}
      - VISIONSTORY_API_KEY=${VISIONSTORY_API_KEY}
      - OPENAI_API_KEY=${OPENAI_API_KEY}
      - GOOGLE_APPLICATION_CREDENTIALS=/app/credential/gcp-credential.json
    depends_on:
      - backend
      - redis
      - rabbitmq
=======
      - GOOGLE_APPLICATION_CREDENTIALS=${GOOGLE_APPLICATION_CREDENTIALS}
      - GS_BUCKET_NAME=${GS_BUCKET_NAME}
    # Dockerfile의 CMD를 사용하거나 필요시 마이그레이션 추가
    command: |
      bash -c "python manage.py migrate &&
      python manage.py runserver 0.0.0.0:8000"
>>>>>>> 70ada5f6
<|MERGE_RESOLUTION|>--- conflicted
+++ resolved
@@ -1,40 +1,55 @@
+version: "3.8"
 services:
-  # Django 백엔드 서비스 (외부 MySQL 사용)
-  backend:
-    build:
-      context: .
-      dockerfile: Dockerfile
+  web:
+    build: .
     container_name: backend
     ports:
       - "8000:8000"
+    depends_on:
+      - rabbitmq
+      - redis
+    environment:
+      - CELERY_BROKER_URL=amqp://guest:guest@rabbitmq:5672//
+      - CELERY_RESULT_BACKEND=redis://redis:6379/0
+      - GOOGLE_APPLICATION_CREDENTIALS=/app/credential/teama-service-account.json
+      - BRAVE_API_KEY=${BRAVE_API_KEY:-dummy_key}
+      - SMITHERY_API_KEY=${SMITHERY_API_KEY:-dummy_key}
+      - VISIONSTORY_API_KEY=${VISIONSTORY_API_KEY:-dummy_key}
+      - OPENAI_API_KEY=${OPENAI_API_KEY:-dummy_key}
+      - DJANGO_SECRET_KEY=${DJANGO_SECRET_KEY:-django-insecure-default-key}
+      - DB_TYPE=${DB_TYPE:-sqlite}
+      - DB_HOST=${DB_HOST:-localhost}
+      - DB_PORT=${DB_PORT:-5432}
+      - DB_USER=${DB_USER:-postgres}
+      - DB_PASSWORD=${DB_PASSWORD:-password}
+      - DB_NAME=${DB_NAME:-backend}
     volumes:
-      - ./:/app
-      - ./credential/gcp-credential.json:/app/credential/gcp-credential.json
-    restart: always
+      - ./credential:/app/credential
+
+  celery:
+    build: .
+    container_name: celery
+    command: celery -A config worker --loglevel=info
+    depends_on:
+      - rabbitmq
+      - redis
     environment:
-      - DB_TYPE=${DB_TYPE}
-      - DB_HOST=${DB_HOST}
-      - DB_PORT=${DB_PORT}
-      - DB_USER=${DB_USER}
-      - DB_PASSWORD=${DB_PASSWORD}
-      - DB_NAME=${DB_NAME}
+      - CELERY_BROKER_URL=amqp://guest:guest@rabbitmq:5672//
+      - CELERY_RESULT_BACKEND=redis://redis:6379/0
+      - GOOGLE_APPLICATION_CREDENTIALS=/app/credential/teama-service-account.json
+      - BRAVE_API_KEY=${BRAVE_API_KEY:-dummy_key}
+      - SMITHERY_API_KEY=${SMITHERY_API_KEY:-dummy_key}
+      - VISIONSTORY_API_KEY=${VISIONSTORY_API_KEY:-dummy_key}
+      - OPENAI_API_KEY=${OPENAI_API_KEY:-dummy_key}
       - DJANGO_SECRET_KEY=${DJANGO_SECRET_KEY:-django-insecure-default-key}
-      - VISIONSTORY_API_KEY=${VISIONSTORY_API_KEY}
-      - OPENAI_API_KEY=${OPENAI_API_KEY}
-<<<<<<< HEAD
-      - GOOGLE_APPLICATION_CREDENTIALS=/app/credential/gcp-credential.json
-      #   - GS_BUCKET_NAME=${GS_BUCKET_NAME}
-    command: |
-      bash -c "uv run python manage.py makemigrations &&
-      uv run python manage.py migrate &&
-      uv run python manage.py runserver 0.0.0.0:8000"
-
-  redis:
-    image: redis:7
-    container_name: redis
-    ports:
-      - "6379:6379"
-    restart: always
+      - DB_TYPE=${DB_TYPE:-sqlite}
+      - DB_HOST=${DB_HOST:-localhost}
+      - DB_PORT=${DB_PORT:-5432}
+      - DB_USER=${DB_USER:-postgres}
+      - DB_PASSWORD=${DB_PASSWORD:-password}
+      - DB_NAME=${DB_NAME:-backend}
+    volumes:
+      - ./credential:/app/credential
 
   rabbitmq:
     image: rabbitmq:3-management
@@ -42,37 +57,9 @@
     ports:
       - "5672:5672"
       - "15672:15672"
-    restart: always
 
-  celery:
-    build:
-      context: .
-      dockerfile: Dockerfile
-    container_name: celery
-    command: uv run celery -A config worker --loglevel=info
-    volumes:
-      - ./:/app
-      - ./credential/gcp-credential.json:/app/credential/gcp-credential.json
-    environment:
-      - DB_TYPE=${DB_TYPE}
-      - DB_HOST=${DB_HOST}
-      - DB_PORT=${DB_PORT}
-      - DB_USER=${DB_USER}
-      - DB_PASSWORD=${DB_PASSWORD}
-      - DB_NAME=${DB_NAME}
-      - DJANGO_SECRET_KEY=${DJANGO_SECRET_KEY:-django-insecure-default-key}
-      - VISIONSTORY_API_KEY=${VISIONSTORY_API_KEY}
-      - OPENAI_API_KEY=${OPENAI_API_KEY}
-      - GOOGLE_APPLICATION_CREDENTIALS=/app/credential/gcp-credential.json
-    depends_on:
-      - backend
-      - redis
-      - rabbitmq
-=======
-      - GOOGLE_APPLICATION_CREDENTIALS=${GOOGLE_APPLICATION_CREDENTIALS}
-      - GS_BUCKET_NAME=${GS_BUCKET_NAME}
-    # Dockerfile의 CMD를 사용하거나 필요시 마이그레이션 추가
-    command: |
-      bash -c "python manage.py migrate &&
-      python manage.py runserver 0.0.0.0:8000"
->>>>>>> 70ada5f6
+  redis:
+    image: redis:7
+    container_name: redis
+    ports:
+      - "6379:6379"