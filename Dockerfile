--- conflicted
+++ resolved
@@ -1,43 +1,17 @@
-FROM python:3.11
+FROM python:3.10
 
 # 작업 디렉토리 설정
 WORKDIR /app
 
-# 시스템 패키지 업데이트
+# 의존성 파일만 먼저 복사 (캐시 최적화)
+COPY requirements.txt ./
+
+# 시스템 패키지 업데이트 및 의존성 설치
 RUN apt-get update && apt-get clean
-
-<<<<<<< HEAD
-# 의존성 파일만 먼저 복사 (캐시 최적화)
-COPY pyproject.toml uv.lock ./
-=======
-# requirements 파일들 복사
-COPY requirements.txt requirements-dev.txt ./
->>>>>>> 70ada5f6
-
-# pip 업그레이드 및 의존성 설치
-RUN pip install --upgrade pip
-RUN pip install -r requirements-dev.txt
+RUN pip install --upgrade pip && pip install -r requirements.txt
 
 # 소스 코드 복사
 COPY . .
 
-<<<<<<< HEAD
-# dotenv 설치 확인 (디버그용, 실패시 빌드 중단)
-#RUN uv run python -c "import dotenv; print(dotenv.__version__)"
-
 # Django 서버 실행
-CMD ["uv", "run", "python", "manage.py", "runserver", "0.0.0.0:8000"]
-=======
-# Django 정적 파일 수집
-RUN python manage.py collectstatic --noinput
-
-# Django 실행을 위한 환경 변수
-ENV PYTHONPATH=/app
-ENV DJANGO_SETTINGS_MODULE=config.settings.dev
-
-# 기본 포트 노출
-EXPOSE 8000
-
-# Django 개발 서버 실행 (docker-compose.yml과 통일)
-CMD ["python", "manage.py", "runserver", "0.0.0.0:8000"]
->>>>>>> 70ada5f6
+CMD ["python", "manage.py", "runserver", "0.0.0.0:8000"]