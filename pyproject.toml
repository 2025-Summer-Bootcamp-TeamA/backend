[project]
name = "teama"
version = "0.1.0"
description = "Django REST API 프로젝트"
readme = "README.md"
requires-python = ">=3.11"
authors = [
    { name = "TeamA", email = "team@example.com" }
]

dependencies = [
    "django>=5.2.0,<5.3.0",
    "djangorestframework>=3.16.0",
    "django-cors-headers>=4.7.0",
    "drf-yasg>=1.21.0",
    "python-dotenv>=1.1.0",
    "pillow>=11.0.0",
<<<<<<< HEAD
    "google-generativeai>=0.8.5",
    "google-auth>=2.40.3",
    "google-cloud-aiplatform>=1.104.0",
    "vertexai>=1.43.0",
    "python-decouple>=3.8",
    "django-storages>=1.14.6",
    "openai>=1.97.0",
    "pyjwt>=2.10.1",
    "mcp[cli]>=1.12.0",
    "google-cloud-storage>=2.19.0",
=======
    "pymysql>=1.1.0",
    "google-cloud-storage>=3.2.0",
    "django-storages>=1.14.6",
    "openai>=1.97.1",
    "pyjwt>=2.10.1",
    "requests>=2.32.4",
>>>>>>> 14828f4d
]

[project.optional-dependencies]
dev = [
    "pytest>=7.0.0",
    "pytest-django>=4.5.0",
    "black>=23.0.0",
    "isort>=5.12.0",
    "flake8>=6.0.0",
]
production = [
    "gunicorn>=21.0.0",
    "whitenoise>=6.6.0",
]

[build-system]
requires = ["setuptools", "wheel"]
build-backend = "setuptools.build_meta"

[tool.setuptools]
packages = []  # Django 프로젝트는 패키지 배포용이 아님

[tool.uv]
# 개발 의존성 기본 포함
dev-dependencies = [
    "pytest>=7.0.0",
    "pytest-django>=4.5.0",
    "black>=23.0.0",
    "isort>=5.12.0",
    "flake8>=6.0.0",
]

[tool.black]
line-length = 88
target-version = ['py311']
include = '\.pyi?$'
extend-exclude = '''
/(
  \.git
  | \.venv
  | migrations
)/
'''

[tool.isort]
profile = "black"
multi_line_output = 3
skip = ["migrations"]<|MERGE_RESOLUTION|>--- conflicted
+++ resolved
@@ -15,7 +15,6 @@
     "drf-yasg>=1.21.0",
     "python-dotenv>=1.1.0",
     "pillow>=11.0.0",
-<<<<<<< HEAD
     "google-generativeai>=0.8.5",
     "google-auth>=2.40.3",
     "google-cloud-aiplatform>=1.104.0",
@@ -26,14 +25,12 @@
     "pyjwt>=2.10.1",
     "mcp[cli]>=1.12.0",
     "google-cloud-storage>=2.19.0",
-=======
     "pymysql>=1.1.0",
     "google-cloud-storage>=3.2.0",
     "django-storages>=1.14.6",
     "openai>=1.97.1",
     "pyjwt>=2.10.1",
     "requests>=2.32.4",
->>>>>>> 14828f4d
 ]
 
 [project.optional-dependencies]
